Week 1:
Robustness is a very important part of programming, formal verification is hard probably (TODO is it?)
Curry-Howard-Lambek correspondence - already a thing in haskell, can prove things with first order logic
- A type is equivalent to a logical expression and a value of the type is a proof of that expression
- Can only do propositional logic
Intuitionistic type theory is dependent types which is what idris uses
- Isomorphic to first or second (TODO) order logic
- Very different to assembly types
- Types like tuples and functions can have the types of later parts dependent on the values of earlier parts
Simply typed lambda calculus:
- All constructed types are functions
- Church encodings don't map very well to assembly
System F:
- Passing types around like values is intuitive and easy to grasp
- Still not a good map to assembly
Refinement types:
- Not part of the lambda cube
- Maps very well to assembly

SMT:
- Will use theories of: bitvectors, arrays, algebraic datatypes, structs
- bitvectors for ints and floats
- float bitvectors use IEEE 754 standard. LLVM also needs to use IEEE in order to be correct. I think it does since all modern widely used CPUs use IEEE and that's what LLVM will compile into
- Arrays are mutable, similar to ocaml. They compile to just pointers as in C. They have a fixed length
- Lists can be constructed from algebraic datatypes and will be in the standard library
- Structs will be completely abstracted by the compiler so Z3 doesn't care about them particularly

Implementation details:
- Types can't be recursive unless they involve a pointer

Suppose I want to assign a value of type v to a variable of type t. Assume both are ints with predicates v and t respectively in Z3:
(declare-const x Int)
(assert (v x))
(assert (forall ((y Int))
	(or (t y) (not (= y x)))))
(check-sat)
Will be unsat if the assignment is valid, or sat if not and the model for sat is a value which the value could be but the type can't take so is useful for the compilers error message
These predicates will take the form of a bunch of existential quantifiers, and then an expression with no quantifiers.
These will need to be translated to Z3, all the existential quantifiers are effectively a variable in the sat code and the negation makes them all universal quantifiers so each is a variable in the forall assertion

Investigation:
- Idris, Coq
- Limits of each SMT theory
- Advantages over other CAFV methods
https://nikita-volkov.github.io/refined/
- Papers on refinement types
- Write a grammar
- Reduction relations
- Typing rules

Jam wants to use an advanced type theory but not abstract too far from llvm bytecode.
Thus it sits close to lambda C but additional restrictions can be put in place to only allow binding to a certain supertype.
This is how refinement type functionality is achieved.
This hopefully is very intuitive as all this can be achieved simply by making types like values.
The challenge is to be functional while still keeping the mapping to llvm simple.
Complex code has a lot of bugs, so part of making jam robust is keeping the compilation process simple and predictable.
It should be possible to step through the llvm bytecode in order to debug it and see what maps to what.
It will also have eager evaluation which makes side effects easy to implement.

<<<<<<< HEAD
Questions:
=======
Questions:
- Is it beneficial to have features like (+ x x) being an even type, i.e. tracking variables as well as types?
- Is my approach reasonable? I think it is more intuitive than refinement types and allows for better type inference
- Does the university provide a way for me to access the "Journal of functional programming" in order to further research the lambda cube?
- Should it have automatic currying? That would make it further from assembly
- Somehow I've got to get pointers into it too
>>>>>>> f3cd0cd7
<|MERGE_RESOLUTION|>--- conflicted
+++ resolved
@@ -57,13 +57,4 @@
 It should be possible to step through the llvm bytecode in order to debug it and see what maps to what.
 It will also have eager evaluation which makes side effects easy to implement.
 
-<<<<<<< HEAD
-Questions:
-=======
-Questions:
-- Is it beneficial to have features like (+ x x) being an even type, i.e. tracking variables as well as types?
-- Is my approach reasonable? I think it is more intuitive than refinement types and allows for better type inference
-- Does the university provide a way for me to access the "Journal of functional programming" in order to further research the lambda cube?
-- Should it have automatic currying? That would make it further from assembly
-- Somehow I've got to get pointers into it too
->>>>>>> f3cd0cd7
+Questions: